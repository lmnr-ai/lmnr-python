--- conflicted
+++ resolved
@@ -1,16 +1,13 @@
-<<<<<<< HEAD
+import dataclasses
 import json
-import dataclasses
+import pytest
+import uuid
+
 from typing import Any, Dict, List
 from pydantic import BaseModel
 
 from lmnr.opentelemetry_lib.decorators import json_dumps
-from lmnr.sdk.utils import is_otel_attribute_value_type
-=======
 from lmnr.sdk.utils import is_otel_attribute_value_type, format_id
-import uuid
-import pytest
->>>>>>> bac8e3a8
 
 
 class SimplePydanticModel(BaseModel):
@@ -152,7 +149,6 @@
     assert not is_otel_attribute_value_type(("a", 1, True))
 
 
-<<<<<<< HEAD
 def test_json_dumps_basic():
     """Test basic serialization"""
     result = json_dumps({"a": 1, "b": "test"})
@@ -694,7 +690,8 @@
     # Should successfully serialize to a string
     assert isinstance(parsed, str)
     assert "GoodCustomObject(test)" == parsed
-=======
+
+
 def test_format_id_with_uuid():
     """Test format_id with UUID objects."""
     test_uuid = uuid.UUID("12345678-1234-5678-9abc-123456789abc")
@@ -708,11 +705,11 @@
     # Test with a valid integer that can be converted to UUID
     test_int = 123456789012345678901234567890123456
     result = format_id(test_int)
-    
+
     # Verify it's a valid UUID string
     uuid.UUID(result)
     assert isinstance(result, str)
-    
+
     # Test with zero
     result_zero = format_id(0)
     assert result_zero == "00000000-0000-0000-0000-000000000000"
@@ -723,7 +720,7 @@
     test_uuid_str = "12345678-1234-5678-9abc-123456789abc"
     result = format_id(test_uuid_str)
     assert result == test_uuid_str
-    
+
     # Test with uppercase UUID string
     test_uuid_upper = "12345678-1234-5678-9ABC-123456789ABC"
     result_upper = format_id(test_uuid_upper)
@@ -741,21 +738,21 @@
     """Test format_id with invalid string values."""
     with pytest.raises(ValueError):
         format_id("not-a-valid-uuid")
-    
+
     with pytest.raises(ValueError):
         format_id("12345")  # Too short
-    
+
     with pytest.raises(ValueError):
         format_id("invalid-uuid-string-format")
-    
+
     # String that's too long for UUID
     with pytest.raises(ValueError):
         format_id("12345678901234567890123456789012345678901234567890")
-    
+
     # String with invalid characters for UUID
     with pytest.raises(ValueError):
         format_id("gggggggg-1234-5678-9abc-123456789abc")
-    
+
     # Decimal number as string (no longer supported)
     with pytest.raises(ValueError):
         format_id("123456789012345678901234567890123456")
@@ -765,13 +762,13 @@
     """Test format_id with invalid input types."""
     with pytest.raises(ValueError, match="Invalid ID type"):
         format_id(None)
-    
+
     with pytest.raises(ValueError, match="Invalid ID type"):
         format_id([])
-    
+
     with pytest.raises(ValueError, match="Invalid ID type"):
         format_id({})
-    
+
     with pytest.raises(ValueError, match="Invalid ID type"):
         format_id(1.5)
 
@@ -783,7 +780,7 @@
     formatted = format_id(original_uuid)
     parsed_back = uuid.UUID(formatted)
     assert original_uuid == parsed_back
-    
+
     # Test int -> UUID -> string -> UUID consistency
     original_int = 123456789012345678901234567890123456
     formatted_from_int = format_id(original_int)
@@ -796,18 +793,17 @@
     # UUID objects -> string representation
     test_uuid = uuid.uuid4()
     assert format_id(test_uuid) == str(test_uuid)
-    
+
     # Integers -> UUID from integer -> string
     test_int = 42
     result = format_id(test_int)
     expected = str(uuid.UUID(int=test_int))
     assert result == expected
-    
+
     # Valid UUID strings -> returned as-is (after validation)
     valid_uuid_str = "12345678-1234-5678-9abc-123456789abc"
     assert format_id(valid_uuid_str) == valid_uuid_str
-    
+
     # Invalid strings -> ValueError (no guessing)
     with pytest.raises(ValueError):
-        format_id("not a uuid at all")
->>>>>>> bac8e3a8
+        format_id("not a uuid at all")