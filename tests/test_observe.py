--- conflicted
+++ resolved
@@ -1021,7 +1021,6 @@
     ]
 
 
-<<<<<<< HEAD
 def test_start_as_current_span_inside_observe(span_exporter: InMemorySpanExporter):
     @observe()
     def foo():
@@ -1044,7 +1043,8 @@
     assert outer_span.attributes["lmnr.span.instrumentation_source"] == "python"
     assert outer_span.attributes["lmnr.span.path"] == ("foo",)
     assert inner_span.attributes["lmnr.span.path"] == ("foo", "test")
-=======
+
+
 def test_observe_preserve_global_context(span_exporter: InMemorySpanExporter):
     @observe(preserve_global_context=True)
     def observed_preserve_global():
@@ -1121,5 +1121,4 @@
     )
 
     assert preserve_span.parent.span_id == outer_span.get_span_context().span_id
-    assert isolated_span.parent is None
->>>>>>> 486d338e
+    assert isolated_span.parent is None