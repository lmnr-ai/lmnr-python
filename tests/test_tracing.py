--- conflicted
+++ resolved
@@ -330,32 +330,7 @@
     assert spans[0].attributes["lmnr.span.path"] == ("test",)
 
 
-<<<<<<< HEAD
-def test_1k_attributes(exporter: InMemorySpanExporter):
-=======
-def test_tracing_level_attribute(span_exporter: InMemorySpanExporter):
-    with Laminar.set_tracing_level(TracingLevel.META_ONLY):
-        with Laminar.start_as_current_span("test"):
-            pass
-
-    with Laminar.set_tracing_level(TracingLevel.OFF):
-        with Laminar.start_as_current_span("test2"):
-            pass
-
-    spans = span_exporter.get_finished_spans()
-    assert len(spans) == 2
-    first_span = [span for span in spans if span.name == "test"][0]
-    second_span = [span for span in spans if span.name == "test2"][0]
-    assert first_span.attributes["lmnr.internal.tracing_level"] == "meta_only"
-    assert second_span.attributes["lmnr.internal.tracing_level"] == "off"
-    assert first_span.attributes["lmnr.span.instrumentation_source"] == "python"
-    assert second_span.attributes["lmnr.span.instrumentation_source"] == "python"
-    assert first_span.attributes["lmnr.span.path"] == ("test",)
-    assert second_span.attributes["lmnr.span.path"] == ("test2",)
-
-
 def test_1k_attributes(span_exporter: InMemorySpanExporter):
->>>>>>> d28b975f
     with Laminar.start_as_current_span("test") as span:
         for i in range(1000):
             span.set_attribute(f"foo_{i}", f"bar{i}")
