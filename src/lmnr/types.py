--- conflicted
+++ resolved
@@ -1,10 +1,5 @@
-<<<<<<< HEAD
 import requests
-=======
-
->>>>>>> 8cc0dea3
 import pydantic
-import requests
 import uuid
 from typing import Union, Optional
 
@@ -55,12 +50,8 @@
     def __init__(self, error_message: str):
         super().__init__(error_message)
 
-<<<<<<< HEAD
 
 class ToolCallRequest(pydantic.BaseModel):
-=======
-class ToolCallFunction(pydantic.BaseModel):
->>>>>>> 8cc0dea3
     name: str
     arguments: str
 
@@ -68,33 +59,25 @@
 class ToolCall(pydantic.BaseModel):
     id: Optional[str]
     type: Optional[str]
-    function: ToolCallFunction
+    function: ToolCallRequest
+
 
 # TODO: allow snake_case and manually convert to camelCase
 class ToolCallRequest(pydantic.BaseModel):
     reqId: uuid.UUID
     toolCall: ToolCall
 
+
 class ToolCallResponse(pydantic.BaseModel):
     reqId: uuid.UUID
     response: NodeInput
 
-<<<<<<< HEAD
 
-ToolCallResponse = NodeInput
-
-
-=======
->>>>>>> 8cc0dea3
 class ToolCallError(pydantic.BaseModel):
     reqId: uuid.UUID
     error: str
 
-<<<<<<< HEAD
 
-# TODO: allow snake_case and manually convert to camelCase
-=======
->>>>>>> 8cc0dea3
 class RegisterDebuggerRequest(pydantic.BaseModel):
     debuggerSessionId: str
 
