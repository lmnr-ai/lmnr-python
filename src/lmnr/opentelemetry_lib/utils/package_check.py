from importlib.metadata import distributions

from typing import Optional

installed_packages = {
    (dist.name or dist.metadata.get("Name", "")).lower() for dist in distributions()
}


def is_package_installed(package_name: str) -> bool:
    return package_name.lower() in installed_packages


def get_package_version(package_name: str) -> Optional[str]:
    for dist in distributions():
<<<<<<< HEAD
        if dist.name == package_name:
=======
        if (dist.name or dist.metadata.get("Name", "")).lower() == package_name.lower():
>>>>>>> 94d23cea
            return dist.version
    return None<|MERGE_RESOLUTION|>--- conflicted
+++ resolved
@@ -13,10 +13,6 @@
 
 def get_package_version(package_name: str) -> Optional[str]:
     for dist in distributions():
-<<<<<<< HEAD
-        if dist.name == package_name:
-=======
         if (dist.name or dist.metadata.get("Name", "")).lower() == package_name.lower():
->>>>>>> 94d23cea
             return dist.version
     return None