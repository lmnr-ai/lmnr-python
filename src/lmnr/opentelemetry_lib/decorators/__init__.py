from functools import wraps
import logging
import pydantic
import orjson
import types
from typing import Any, AsyncGenerator, Callable, Generator, Literal

from opentelemetry import context as context_api
from opentelemetry.trace import Span

from lmnr.sdk.utils import get_input_from_func_args, is_method
from lmnr.opentelemetry_lib import MAX_MANUAL_SPAN_PAYLOAD_SIZE
from lmnr.opentelemetry_lib.tracing.tracer import get_tracer_with_context
from lmnr.opentelemetry_lib.tracing.attributes import (
    ASSOCIATION_PROPERTIES,
    SPAN_INPUT,
    SPAN_OUTPUT,
    SPAN_TYPE,
)
from lmnr.opentelemetry_lib.tracing import TracerWrapper
from lmnr.sdk.log import get_default_logger

logger = get_default_logger(__name__)

DEFAULT_PLACEHOLDER = {}


def default_json(o):
    if isinstance(o, pydantic.BaseModel):
        return o.model_dump()

    # Handle various sequence types, but not strings or bytes
    if isinstance(o, (list, tuple, set, frozenset)):
        return list(o)

    try:
        return str(o)
    except Exception:
        pass
    return DEFAULT_PLACEHOLDER


def json_dumps(data: dict) -> str:
    try:
        return orjson.dumps(
            data,
            default=default_json,
            option=orjson.OPT_SERIALIZE_DATACLASS
            | orjson.OPT_SERIALIZE_UUID
            | orjson.OPT_UTC_Z
            | orjson.OPT_NON_STR_KEYS,
        ).decode("utf-8")
    except Exception:
        # Log the exception and return a placeholder if serialization completely fails
        logging.warning("Failed to serialize data to JSON, type: %s", type(data))
        return "{}"  # Return an empty JSON object as a fallback


def _setup_span(
    span_name: str, span_type: str, association_properties: dict[str, Any] | None
):
    """Set up a span with the given name, type, and association properties."""
    with get_tracer() as tracer:
        span = tracer.start_span(span_name, attributes={SPAN_TYPE: span_type})

        if association_properties is not None:
            for key, value in association_properties.items():
                span.set_attribute(f"{ASSOCIATION_PROPERTIES}.{key}", value)

        return span


def _process_input(
    span: Span,
    fn: Callable,
    args: tuple,
    kwargs: dict,
    ignore_input: bool,
    ignore_inputs: list[str] | None,
    input_formatter: Callable[..., str] | None,
):
    """Process and set input attributes on the span."""
    if ignore_input:
        return

    try:
        if input_formatter is not None:
            inp = input_formatter(*args, **kwargs)
            if not isinstance(inp, str):
                inp = json_dumps(inp)
        else:
            inp = json_dumps(
                get_input_from_func_args(
                    fn,
                    is_method=is_method(fn),
                    func_args=args,
                    func_kwargs=kwargs,
                    ignore_inputs=ignore_inputs,
                )
            )

        if len(inp) > MAX_MANUAL_SPAN_PAYLOAD_SIZE:
            span.set_attribute(SPAN_INPUT, "Laminar: input too large to record")
        else:
            span.set_attribute(SPAN_INPUT, inp)
    except Exception:
        msg = "Failed to process input, ignoring"
        if input_formatter is not None:
            # Only warn the user if they provided an input formatter
            # because it's their responsibility to make sure it works.
            logger.warning(msg, exc_info=True)
        else:
            logger.debug(msg, exc_info=True)
        pass


def _process_output(
    span: Span,
    result: Any,
    ignore_output: bool,
    output_formatter: Callable[..., str] | None,
):
    """Process and set output attributes on the span."""
    if ignore_output:
        return

    try:
        if output_formatter is not None:
            output = output_formatter(result)
            if not isinstance(output, str):
                output = json_dumps(output)
        else:
            output = json_dumps(result)

        if len(output) > MAX_MANUAL_SPAN_PAYLOAD_SIZE:
            span.set_attribute(SPAN_OUTPUT, "Laminar: output too large to record")
        else:
            span.set_attribute(SPAN_OUTPUT, output)
    except Exception:
        msg = "Failed to process output, ignoring"
        if output_formatter is not None:
            # Only warn the user if they provided an output formatter
            # because it's their responsibility to make sure it works.
            logger.warning(msg, exc_info=True)
        else:
            logger.debug(msg, exc_info=True)
        pass


def _cleanup_span(span: Span, ctx_token):
    """Clean up span and context."""
    span.end()
    context_api.detach(ctx_token)


def observe_base(
    name: str | None = None,
    ignore_input: bool = False,
    ignore_inputs: list[str] | None = None,
    ignore_output: bool = False,
    span_type: Literal["DEFAULT", "LLM", "TOOL"] = "DEFAULT",
    association_properties: dict[str, Any] | None = None,
    input_formatter: Callable[..., str] | None = None,
    output_formatter: Callable[..., str] | None = None,
):
    def decorate(fn):
        @wraps(fn)
        def wrap(*args, **kwargs):
            if not TracerWrapper.verify_initialized():
                return fn(*args, **kwargs)

            span_name = name or fn.__name__
            wrapper = TracerWrapper()

            with get_tracer_with_context() as (tracer, isolated_context):
                # Create span in isolated context
                span = tracer.start_span(
                    span_name,
                    context=isolated_context,
                    attributes={SPAN_TYPE: span_type},
                )

<<<<<<< HEAD
                if association_properties is not None:
                    for key, value in association_properties.items():
                        span.set_attribute(f"{ASSOCIATION_PROPERTIES}.{key}", value)

                # Push this span's context onto the stack for nested calls
                new_context = wrapper.push_span_context(span)

                # Also set up global context for nested OpenTelemetry instrumentation
                ctx_token = context_api.attach(new_context)

                try:
                    if not ignore_input:
                        inp = json_dumps(
                            get_input_from_func_args(
                                fn,
                                is_method=is_method(fn),
                                func_args=args,
                                func_kwargs=kwargs,
                                ignore_inputs=ignore_inputs,
                            )
                        )
                        if len(inp) > MAX_MANUAL_SPAN_PAYLOAD_SIZE:
                            span.set_attribute(
                                SPAN_INPUT, "Laminar: input too large to record"
                            )
                        else:
                            span.set_attribute(SPAN_INPUT, inp)
                except TypeError:
                    pass

                try:
                    res = fn(*args, **kwargs)
                except Exception as e:
                    _process_exception(span, e)
                    span.end()
                    wrapper.pop_span_context()  # Pop on exception
                    raise e
                finally:
                    # Always restore global context
                    context_api.detach(ctx_token)

                # span will be ended in the generator
                if isinstance(res, types.GeneratorType):
                    return _handle_generator(span, wrapper, res)
                if isinstance(res, types.AsyncGeneratorType):
                    return _ahandle_generator(span, wrapper, res)

                try:
                    if not ignore_output:
                        output = json_dumps(res)
                        if len(output) > MAX_MANUAL_SPAN_PAYLOAD_SIZE:
                            span.set_attribute(
                                SPAN_OUTPUT, "Laminar: output too large to record"
                            )
                        else:
                            span.set_attribute(SPAN_OUTPUT, output)
                except TypeError:
                    pass

                span.end()
                wrapper.pop_span_context()  # Pop when span ends normally
                return res
=======
            span = _setup_span(span_name, span_type, association_properties)
            ctx = trace.set_span_in_context(span, context_api.get_current())
            ctx_token = context_api.attach(ctx)

            _process_input(
                span, fn, args, kwargs, ignore_input, ignore_inputs, input_formatter
            )

            try:
                res = fn(*args, **kwargs)
            except Exception as e:
                _process_exception(span, e)
                _cleanup_span(span, ctx_token)
                raise e

            # span will be ended in the generator
            if isinstance(res, types.GeneratorType):
                return _handle_generator(span, ctx_token, res)
            if isinstance(res, types.AsyncGeneratorType):
                # async def foo() -> AsyncGenerator[int, None]:
                # is not considered async in a classical sense in Python,
                # so we handle this inside the sync wrapper.
                # In particular, CO_COROUTINE is different from CO_ASYNC_GENERATOR.
                # Flags are listed from LSB here:
                # https://docs.python.org/3/library/inspect.html#inspect-module-co-flags
                # See also: https://groups.google.com/g/python-tulip/c/6rWweGXLutU?pli=1
                return _ahandle_generator(span, ctx_token, res)

            _process_output(span, res, ignore_output, output_formatter)
            _cleanup_span(span, ctx_token)
            return res
>>>>>>> 484b1747

        return wrap

    return decorate


# Async Decorators
def async_observe_base(
    name: str | None = None,
    ignore_input: bool = False,
    ignore_inputs: list[str] | None = None,
    ignore_output: bool = False,
    span_type: Literal["DEFAULT", "LLM", "TOOL"] = "DEFAULT",
    association_properties: dict[str, Any] | None = None,
    input_formatter: Callable[..., str] | None = None,
    output_formatter: Callable[..., str] | None = None,
):
    def decorate(fn):
        @wraps(fn)
        async def wrap(*args, **kwargs):
            if not TracerWrapper.verify_initialized():
                return await fn(*args, **kwargs)

            span_name = name or fn.__name__
            wrapper = TracerWrapper()

            with get_tracer_with_context() as (tracer, isolated_context):
                # Create span in isolated context
                span = tracer.start_span(
                    span_name,
                    context=isolated_context,
                    attributes={SPAN_TYPE: span_type},
                )

<<<<<<< HEAD
                if association_properties is not None:
                    for key, value in association_properties.items():
                        span.set_attribute(f"{ASSOCIATION_PROPERTIES}.{key}", value)

                # Push this span's context onto the stack for nested calls
                new_context = wrapper.push_span_context(span)

                # Also set up global context for nested OpenTelemetry instrumentation
                ctx_token = context_api.attach(new_context)

                try:
                    if not ignore_input:
                        inp = json_dumps(
                            get_input_from_func_args(
                                fn,
                                is_method=is_method(fn),
                                func_args=args,
                                func_kwargs=kwargs,
                                ignore_inputs=ignore_inputs,
                            )
                        )
                        if len(inp) > MAX_MANUAL_SPAN_PAYLOAD_SIZE:
                            span.set_attribute(
                                SPAN_INPUT, "Laminar: input too large to record"
                            )
                        else:
                            span.set_attribute(SPAN_INPUT, inp)
                except TypeError:
                    pass

                try:
                    res = await fn(*args, **kwargs)
                except Exception as e:
                    _process_exception(span, e)
                    span.end()
                    wrapper.pop_span_context()  # Pop on exception
                    raise e
                finally:
                    # Always restore global context
                    context_api.detach(ctx_token)

                # span will be ended in the generator
                if isinstance(res, types.AsyncGeneratorType):
                    return await _ahandle_generator(span, wrapper, res)

                try:
                    if not ignore_output:
                        output = json_dumps(res)
                        if len(output) > MAX_MANUAL_SPAN_PAYLOAD_SIZE:
                            span.set_attribute(
                                SPAN_OUTPUT, "Laminar: output too large to record"
                            )
                        else:
                            span.set_attribute(SPAN_OUTPUT, output)
                except TypeError:
                    pass

                span.end()
                wrapper.pop_span_context()  # Pop when span ends normally
                return res
=======
            span = _setup_span(span_name, span_type, association_properties)
            ctx = trace.set_span_in_context(span, context_api.get_current())
            ctx_token = context_api.attach(ctx)

            _process_input(
                span, fn, args, kwargs, ignore_input, ignore_inputs, input_formatter
            )

            try:
                res = await fn(*args, **kwargs)
            except Exception as e:
                _process_exception(span, e)
                _cleanup_span(span, ctx_token)
                raise e

            # span will be ended in the generator
            if isinstance(res, types.AsyncGeneratorType):
                # probably unreachable, read the comment in the similar
                # part of the sync wrapper.
                return await _ahandle_generator(span, ctx_token, res)

            _process_output(span, res, ignore_output, output_formatter)
            _cleanup_span(span, ctx_token)
            return res
>>>>>>> 484b1747

        return wrap

    return decorate


<<<<<<< HEAD
def _handle_generator(span, wrapper, res):
    try:
        yield from res
    finally:
        span.end()
        wrapper.pop_span_context()

=======
def _handle_generator(span: Span, ctx_token, res: Generator[Any, Any, Any]):
    yield from res

    span.end()
    if ctx_token is not None:
        context_api.detach(ctx_token)


async def _ahandle_generator(span: Span, ctx_token, res: AsyncGenerator[Any, Any]):
    # async with contextlib.aclosing(res) as closing_gen:
    async for part in res:
        yield part
>>>>>>> 484b1747

async def _ahandle_generator(span, wrapper, res):
    try:
        async for part in res:
            yield part
    finally:
        span.end()
        wrapper.pop_span_context()


def _process_exception(span: Span, e: Exception):
    # Note that this `escaped` is sent as a StringValue("True"), not a boolean.
    span.record_exception(e, escaped=True)<|MERGE_RESOLUTION|>--- conflicted
+++ resolved
@@ -60,8 +60,13 @@
     span_name: str, span_type: str, association_properties: dict[str, Any] | None
 ):
     """Set up a span with the given name, type, and association properties."""
-    with get_tracer() as tracer:
-        span = tracer.start_span(span_name, attributes={SPAN_TYPE: span_type})
+    with get_tracer_with_context() as (tracer, isolated_context):
+        # Create span in isolated context
+        span = tracer.start_span(
+            span_name,
+            context=isolated_context,
+            attributes={SPAN_TYPE: span_type},
+        )
 
         if association_properties is not None:
             for key, value in association_properties.items():
@@ -147,10 +152,10 @@
         pass
 
 
-def _cleanup_span(span: Span, ctx_token):
+def _cleanup_span(span: Span, wrapper: TracerWrapper):
     """Clean up span and context."""
     span.end()
-    context_api.detach(ctx_token)
+    wrapper.pop_span_context()
 
 
 def observe_base(
@@ -172,81 +177,9 @@
             span_name = name or fn.__name__
             wrapper = TracerWrapper()
 
-            with get_tracer_with_context() as (tracer, isolated_context):
-                # Create span in isolated context
-                span = tracer.start_span(
-                    span_name,
-                    context=isolated_context,
-                    attributes={SPAN_TYPE: span_type},
-                )
-
-<<<<<<< HEAD
-                if association_properties is not None:
-                    for key, value in association_properties.items():
-                        span.set_attribute(f"{ASSOCIATION_PROPERTIES}.{key}", value)
-
-                # Push this span's context onto the stack for nested calls
-                new_context = wrapper.push_span_context(span)
-
-                # Also set up global context for nested OpenTelemetry instrumentation
-                ctx_token = context_api.attach(new_context)
-
-                try:
-                    if not ignore_input:
-                        inp = json_dumps(
-                            get_input_from_func_args(
-                                fn,
-                                is_method=is_method(fn),
-                                func_args=args,
-                                func_kwargs=kwargs,
-                                ignore_inputs=ignore_inputs,
-                            )
-                        )
-                        if len(inp) > MAX_MANUAL_SPAN_PAYLOAD_SIZE:
-                            span.set_attribute(
-                                SPAN_INPUT, "Laminar: input too large to record"
-                            )
-                        else:
-                            span.set_attribute(SPAN_INPUT, inp)
-                except TypeError:
-                    pass
-
-                try:
-                    res = fn(*args, **kwargs)
-                except Exception as e:
-                    _process_exception(span, e)
-                    span.end()
-                    wrapper.pop_span_context()  # Pop on exception
-                    raise e
-                finally:
-                    # Always restore global context
-                    context_api.detach(ctx_token)
-
-                # span will be ended in the generator
-                if isinstance(res, types.GeneratorType):
-                    return _handle_generator(span, wrapper, res)
-                if isinstance(res, types.AsyncGeneratorType):
-                    return _ahandle_generator(span, wrapper, res)
-
-                try:
-                    if not ignore_output:
-                        output = json_dumps(res)
-                        if len(output) > MAX_MANUAL_SPAN_PAYLOAD_SIZE:
-                            span.set_attribute(
-                                SPAN_OUTPUT, "Laminar: output too large to record"
-                            )
-                        else:
-                            span.set_attribute(SPAN_OUTPUT, output)
-                except TypeError:
-                    pass
-
-                span.end()
-                wrapper.pop_span_context()  # Pop when span ends normally
-                return res
-=======
             span = _setup_span(span_name, span_type, association_properties)
-            ctx = trace.set_span_in_context(span, context_api.get_current())
-            ctx_token = context_api.attach(ctx)
+            new_context = wrapper.push_span_context(span)
+            ctx_token = context_api.attach(new_context)
 
             _process_input(
                 span, fn, args, kwargs, ignore_input, ignore_inputs, input_formatter
@@ -256,8 +189,11 @@
                 res = fn(*args, **kwargs)
             except Exception as e:
                 _process_exception(span, e)
-                _cleanup_span(span, ctx_token)
+                _cleanup_span(span, wrapper)
                 raise e
+            finally:
+                # Always restore global context
+                context_api.detach(ctx_token)
 
             # span will be ended in the generator
             if isinstance(res, types.GeneratorType):
@@ -273,9 +209,8 @@
                 return _ahandle_generator(span, ctx_token, res)
 
             _process_output(span, res, ignore_output, output_formatter)
-            _cleanup_span(span, ctx_token)
+            _cleanup_span(span, wrapper)
             return res
->>>>>>> 484b1747
 
         return wrap
 
@@ -302,79 +237,11 @@
             span_name = name or fn.__name__
             wrapper = TracerWrapper()
 
-            with get_tracer_with_context() as (tracer, isolated_context):
-                # Create span in isolated context
-                span = tracer.start_span(
-                    span_name,
-                    context=isolated_context,
-                    attributes={SPAN_TYPE: span_type},
-                )
-
-<<<<<<< HEAD
-                if association_properties is not None:
-                    for key, value in association_properties.items():
-                        span.set_attribute(f"{ASSOCIATION_PROPERTIES}.{key}", value)
-
-                # Push this span's context onto the stack for nested calls
-                new_context = wrapper.push_span_context(span)
-
-                # Also set up global context for nested OpenTelemetry instrumentation
-                ctx_token = context_api.attach(new_context)
-
-                try:
-                    if not ignore_input:
-                        inp = json_dumps(
-                            get_input_from_func_args(
-                                fn,
-                                is_method=is_method(fn),
-                                func_args=args,
-                                func_kwargs=kwargs,
-                                ignore_inputs=ignore_inputs,
-                            )
-                        )
-                        if len(inp) > MAX_MANUAL_SPAN_PAYLOAD_SIZE:
-                            span.set_attribute(
-                                SPAN_INPUT, "Laminar: input too large to record"
-                            )
-                        else:
-                            span.set_attribute(SPAN_INPUT, inp)
-                except TypeError:
-                    pass
-
-                try:
-                    res = await fn(*args, **kwargs)
-                except Exception as e:
-                    _process_exception(span, e)
-                    span.end()
-                    wrapper.pop_span_context()  # Pop on exception
-                    raise e
-                finally:
-                    # Always restore global context
-                    context_api.detach(ctx_token)
-
-                # span will be ended in the generator
-                if isinstance(res, types.AsyncGeneratorType):
-                    return await _ahandle_generator(span, wrapper, res)
-
-                try:
-                    if not ignore_output:
-                        output = json_dumps(res)
-                        if len(output) > MAX_MANUAL_SPAN_PAYLOAD_SIZE:
-                            span.set_attribute(
-                                SPAN_OUTPUT, "Laminar: output too large to record"
-                            )
-                        else:
-                            span.set_attribute(SPAN_OUTPUT, output)
-                except TypeError:
-                    pass
-
-                span.end()
-                wrapper.pop_span_context()  # Pop when span ends normally
-                return res
-=======
             span = _setup_span(span_name, span_type, association_properties)
-            ctx = trace.set_span_in_context(span, context_api.get_current())
-            ctx_token = context_api.attach(ctx)
+            # Push this span's context onto the stack for nested calls
+            new_context = wrapper.push_span_context(span)
+            # Also set up global context for nested OpenTelemetry instrumentation
+            ctx_token = context_api.attach(new_context)
 
             _process_input(
                 span, fn, args, kwargs, ignore_input, ignore_inputs, input_formatter
@@ -384,8 +251,11 @@
                 res = await fn(*args, **kwargs)
             except Exception as e:
                 _process_exception(span, e)
-                _cleanup_span(span, ctx_token)
+                _cleanup_span(span, wrapper)
                 raise e
+            finally:
+                # Always restore global context
+                context_api.detach(ctx_token)
 
             # span will be ended in the generator
             if isinstance(res, types.AsyncGeneratorType):
@@ -394,45 +264,27 @@
                 return await _ahandle_generator(span, ctx_token, res)
 
             _process_output(span, res, ignore_output, output_formatter)
-            _cleanup_span(span, ctx_token)
+            _cleanup_span(span, wrapper)
             return res
->>>>>>> 484b1747
 
         return wrap
 
     return decorate
 
 
-<<<<<<< HEAD
-def _handle_generator(span, wrapper, res):
+def _handle_generator(span: Span, wrapper: TracerWrapper, res: Generator):
     try:
         yield from res
     finally:
-        span.end()
-        wrapper.pop_span_context()
-
-=======
-def _handle_generator(span: Span, ctx_token, res: Generator[Any, Any, Any]):
-    yield from res
-
-    span.end()
-    if ctx_token is not None:
-        context_api.detach(ctx_token)
-
-
-async def _ahandle_generator(span: Span, ctx_token, res: AsyncGenerator[Any, Any]):
-    # async with contextlib.aclosing(res) as closing_gen:
-    async for part in res:
-        yield part
->>>>>>> 484b1747
-
-async def _ahandle_generator(span, wrapper, res):
+        _cleanup_span(span, wrapper)
+
+
+async def _ahandle_generator(span: Span, wrapper: TracerWrapper, res: AsyncGenerator):
     try:
         async for part in res:
             yield part
     finally:
-        span.end()
-        wrapper.pop_span_context()
+        _cleanup_span(span, wrapper)
 
 
 def _process_exception(span: Span, e: Exception):
