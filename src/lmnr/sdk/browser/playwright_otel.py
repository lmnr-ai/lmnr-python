import logging
import uuid

from lmnr.opentelemetry_lib.utils.package_check import is_package_installed
from lmnr.sdk.browser.pw_utils import (
    start_recording_events_async,
    start_recording_events_sync,
    take_full_snapshot,
    take_full_snapshot_async,
)
from lmnr.sdk.browser.utils import with_tracer_and_client_wrapper
from lmnr.sdk.client.asynchronous.async_client import AsyncLaminarClient
from lmnr.sdk.client.synchronous.sync_client import LaminarClient
from lmnr.version import __version__

from opentelemetry.instrumentation.instrumentor import BaseInstrumentor
from opentelemetry.instrumentation.utils import unwrap
from opentelemetry.trace import (
    get_tracer,
    Tracer,
)
from typing import Collection
from wrapt import wrap_function_wrapper

try:
    if is_package_installed("playwright"):
        from playwright.async_api import Browser, BrowserContext
        from playwright.sync_api import (
            Browser as SyncBrowser,
            BrowserContext as SyncBrowserContext,
        )
    elif is_package_installed("patchright"):
        from patchright.async_api import Browser, BrowserContext
        from patchright.sync_api import (
            Browser as SyncBrowser,
            BrowserContext as SyncBrowserContext,
        )
    else:
        raise ImportError(
            "Attempted to import lmnr.sdk.browser.playwright_otel, but neither "
            "playwright nor patchright is installed. Use `pip install playwright` "
            "or `pip install patchright` to install one of the supported browsers."
        )
except ImportError as e:
    raise ImportError(
        f"Attempted to import {__file__}, but it is designed "
        "to patch Playwright, which is not installed. Use `pip install playwright` "
        "or `pip install patchright` to install Playwright or remove this import."
    ) from e

# all available versions at https://pypi.org/project/playwright/#history
_instruments = ("playwright >= 1.9.0",)
logger = logging.getLogger(__name__)


@with_tracer_and_client_wrapper
def _wrap_new_browser_sync(
    tracer: Tracer, client: LaminarClient, to_wrap, wrapped, instance, args, kwargs
):
    browser: SyncBrowser = wrapped(*args, **kwargs)
    session_id = str(uuid.uuid4().hex)
<<<<<<< HEAD

    def create_page_handler(session_id, client):
        def page_handler(page):
            start_recording_events_sync(page, session_id, client)
        return page_handler

    for context in browser.contexts:
        page_handler = create_page_handler(session_id, client)
        context.on("page", page_handler)
=======

    for context in browser.contexts:
        context.on("page", lambda p: start_recording_events_sync(p, session_id, client))
>>>>>>> 94d23cea
        for page in context.pages:
            start_recording_events_sync(page, session_id, client)

    return browser


@with_tracer_and_client_wrapper
async def _wrap_new_browser_async(
    tracer: Tracer, client: AsyncLaminarClient, to_wrap, wrapped, instance, args, kwargs
):
    browser: Browser = await wrapped(*args, **kwargs)
    session_id = str(uuid.uuid4().hex)

<<<<<<< HEAD
    def create_page_handler(session_id, client):
        async def page_handler(page):
            await start_recording_events_async(page, session_id, client)
        return page_handler

    for context in browser.contexts:
        page_handler = create_page_handler(session_id, client)
        context.on("page", page_handler)
=======
    for context in browser.contexts:
        context.on(
            "page", lambda p: start_recording_events_async(p, session_id, client)
        )
>>>>>>> 94d23cea
        for page in context.pages:
            await start_recording_events_async(page, session_id, client)
    return browser


@with_tracer_and_client_wrapper
def _wrap_new_context_sync(
    tracer: Tracer, client: LaminarClient, to_wrap, wrapped, instance, args, kwargs
):
    context: SyncBrowserContext = wrapped(*args, **kwargs)
    session_id = str(uuid.uuid4().hex)

<<<<<<< HEAD
    def create_page_handler(session_id, client):
        def page_handler(page):
            start_recording_events_sync(page, session_id, client)
        return page_handler

    page_handler = create_page_handler(session_id, client)
    context.on("page", page_handler)
=======
    context.on("page", lambda p: start_recording_events_sync(p, session_id, client))
>>>>>>> 94d23cea
    for page in context.pages:
        start_recording_events_sync(page, session_id, client)

    return context


@with_tracer_and_client_wrapper
async def _wrap_new_context_async(
    tracer: Tracer, client: AsyncLaminarClient, to_wrap, wrapped, instance, args, kwargs
):
    context: BrowserContext = await wrapped(*args, **kwargs)
    session_id = str(uuid.uuid4().hex)

<<<<<<< HEAD
    def create_page_handler(session_id, client):
        async def page_handler(page):
            await start_recording_events_async(page, session_id, client)
        return page_handler

    page_handler = create_page_handler(session_id, client)
    context.on("page", page_handler)
=======
    context.on("page", lambda p: start_recording_events_async(p, session_id, client))
>>>>>>> 94d23cea
    for page in context.pages:
        await start_recording_events_async(page, session_id, client)

    return context


@with_tracer_and_client_wrapper
def _wrap_bring_to_front_sync(
    tracer: Tracer, client: LaminarClient, to_wrap, wrapped, instance, args, kwargs
):
    wrapped(*args, **kwargs)
    take_full_snapshot(instance)


@with_tracer_and_client_wrapper
async def _wrap_bring_to_front_async(
    tracer: Tracer, client: AsyncLaminarClient, to_wrap, wrapped, instance, args, kwargs
):
    await wrapped(*args, **kwargs)
    await take_full_snapshot_async(instance)


WRAPPED_METHODS = [
    {
        "package": "playwright.sync_api",
        "object": "BrowserType",
        "method": "launch",
        "wrapper": _wrap_new_browser_sync,
    },
    {
        "package": "playwright.sync_api",
        "object": "BrowserType",
        "method": "connect",
        "wrapper": _wrap_new_browser_sync,
    },
    {
        "package": "playwright.sync_api",
        "object": "BrowserType",
        "method": "connect_over_cdp",
        "wrapper": _wrap_new_browser_sync,
    },
    {
        "package": "playwright.sync_api",
        "object": "Browser",
        "method": "new_context",
        "wrapper": _wrap_new_context_sync,
    },
    {
        "package": "playwright.sync_api",
        "object": "BrowserType",
        "method": "launch_persistent_context",
        "wrapper": _wrap_new_context_sync,
    },
    {
        "package": "playwright.sync_api",
        "object": "Page",
        "method": "bring_to_front",
        "wrapper": _wrap_bring_to_front_sync,
    },
]

WRAPPED_METHODS_ASYNC = [
    {
        "package": "playwright.async_api",
        "object": "BrowserType",
        "method": "launch",
        "wrapper": _wrap_new_browser_async,
    },
    {
        "package": "playwright.async_api",
        "object": "BrowserType",
        "method": "connect",
        "wrapper": _wrap_new_browser_async,
    },
    {
        "package": "playwright.async_api",
        "object": "BrowserType",
        "method": "connect_over_cdp",
        "wrapper": _wrap_new_browser_async,
    },
    {
        "package": "playwright.async_api",
        "object": "Browser",
        "method": "new_context",
        "wrapper": _wrap_new_context_async,
    },
    {
        "package": "playwright.async_api",
        "object": "BrowserType",
        "method": "launch_persistent_context",
        "wrapper": _wrap_new_context_async,
    },
    {
        "package": "playwright.async_api",
        "object": "Page",
        "method": "bring_to_front",
        "wrapper": _wrap_bring_to_front_async,
    },
]


class PlaywrightInstrumentor(BaseInstrumentor):
    def __init__(self, client: LaminarClient, async_client: AsyncLaminarClient):
        super().__init__()
        self.client = client
        self.async_client = async_client

    def instrumentation_dependencies(self) -> Collection[str]:
        return _instruments

    def _instrument(self, **kwargs):
        tracer_provider = kwargs.get("tracer_provider")
        tracer = get_tracer(__name__, __version__, tracer_provider)

        for wrapped_method in WRAPPED_METHODS:
            wrap_package = wrapped_method.get("package")
            wrap_object = wrapped_method.get("object")
            wrap_method = wrapped_method.get("method")
            try:
                wrap_function_wrapper(
                    wrap_package,
                    f"{wrap_object}.{wrap_method}",
                    wrapped_method.get("wrapper")(
                        tracer,
                        self.client,
                        wrapped_method,
                    ),
                )
            except ModuleNotFoundError:
                pass  # that's ok, we don't want to fail if some module is missing

        # Wrap async methods
        for wrapped_method in WRAPPED_METHODS_ASYNC:
            wrap_package = wrapped_method.get("package")
            wrap_object = wrapped_method.get("object")
            wrap_method = wrapped_method.get("method")
            try:
                wrap_function_wrapper(
                    wrap_package,
                    f"{wrap_object}.{wrap_method}",
                    wrapped_method.get("wrapper")(
                        tracer,
                        self.async_client,
                        wrapped_method,
                    ),
                )
            except ModuleNotFoundError:
                pass  # that's ok, we don't want to fail if some module is missing

    def _uninstrument(self, **kwargs):
        # Unwrap methods
        for wrapped_method in WRAPPED_METHODS + WRAPPED_METHODS_ASYNC:
            wrap_package = wrapped_method.get("package")
            wrap_object = wrapped_method.get("object")
            wrap_method = wrapped_method.get("method")
            unwrap(wrap_package, f"{wrap_object}.{wrap_method}")<|MERGE_RESOLUTION|>--- conflicted
+++ resolved
@@ -59,21 +59,16 @@
 ):
     browser: SyncBrowser = wrapped(*args, **kwargs)
     session_id = str(uuid.uuid4().hex)
-<<<<<<< HEAD
 
     def create_page_handler(session_id, client):
         def page_handler(page):
             start_recording_events_sync(page, session_id, client)
+
         return page_handler
 
     for context in browser.contexts:
         page_handler = create_page_handler(session_id, client)
         context.on("page", page_handler)
-=======
-
-    for context in browser.contexts:
-        context.on("page", lambda p: start_recording_events_sync(p, session_id, client))
->>>>>>> 94d23cea
         for page in context.pages:
             start_recording_events_sync(page, session_id, client)
 
@@ -87,21 +82,15 @@
     browser: Browser = await wrapped(*args, **kwargs)
     session_id = str(uuid.uuid4().hex)
 
-<<<<<<< HEAD
     def create_page_handler(session_id, client):
         async def page_handler(page):
             await start_recording_events_async(page, session_id, client)
+
         return page_handler
 
     for context in browser.contexts:
         page_handler = create_page_handler(session_id, client)
         context.on("page", page_handler)
-=======
-    for context in browser.contexts:
-        context.on(
-            "page", lambda p: start_recording_events_async(p, session_id, client)
-        )
->>>>>>> 94d23cea
         for page in context.pages:
             await start_recording_events_async(page, session_id, client)
     return browser
@@ -114,17 +103,14 @@
     context: SyncBrowserContext = wrapped(*args, **kwargs)
     session_id = str(uuid.uuid4().hex)
 
-<<<<<<< HEAD
     def create_page_handler(session_id, client):
         def page_handler(page):
             start_recording_events_sync(page, session_id, client)
+
         return page_handler
 
     page_handler = create_page_handler(session_id, client)
     context.on("page", page_handler)
-=======
-    context.on("page", lambda p: start_recording_events_sync(p, session_id, client))
->>>>>>> 94d23cea
     for page in context.pages:
         start_recording_events_sync(page, session_id, client)
 
@@ -138,17 +124,14 @@
     context: BrowserContext = await wrapped(*args, **kwargs)
     session_id = str(uuid.uuid4().hex)
 
-<<<<<<< HEAD
     def create_page_handler(session_id, client):
         async def page_handler(page):
             await start_recording_events_async(page, session_id, client)
+
         return page_handler
 
     page_handler = create_page_handler(session_id, client)
     context.on("page", page_handler)
-=======
-    context.on("page", lambda p: start_recording_events_async(p, session_id, client))
->>>>>>> 94d23cea
     for page in context.pages:
         await start_recording_events_async(page, session_id, client)
 
