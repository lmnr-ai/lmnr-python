--- conflicted
+++ resolved
@@ -11,10 +11,7 @@
 from lmnr.sdk.browser.utils import retry_sync, retry_async
 from lmnr.sdk.client.synchronous.sync_client import LaminarClient
 from lmnr.sdk.client.asynchronous.async_client import AsyncLaminarClient
-<<<<<<< HEAD
 from lmnr.opentelemetry_lib.tracing import _get_current_context
-=======
->>>>>>> d28b975f
 
 try:
     if is_package_installed("playwright"):
@@ -237,12 +234,8 @@
 
 @observe(name="playwright.page", ignore_input=True, ignore_output=True)
 def handle_navigation_sync(page: SyncPage, session_id: str, client: LaminarClient):
-<<<<<<< HEAD
     ctx = _get_current_context()
     span = trace.get_current_span(ctx)
-=======
-    span = trace.get_current_span()
->>>>>>> d28b975f
     trace_id = format(span.get_span_context().trace_id, "032x")
     span.set_attribute("lmnr.internal.has_browser_session", True)
     original_bring_to_front = page.bring_to_front
@@ -294,12 +287,8 @@
     page: Page, session_id: str, client: AsyncLaminarClient
 ):
 
-<<<<<<< HEAD
     ctx = _get_current_context()
     span = trace.get_current_span(ctx)
-=======
-    span = trace.get_current_span()
->>>>>>> d28b975f
     trace_id = format(span.get_span_context().trace_id, "032x")
     span.set_attribute("lmnr.internal.has_browser_session", True)
 
