--- conflicted
+++ resolved
@@ -140,11 +140,8 @@
   "langchain-core>=0.3.64",
   "langchain>=0.3.25",
   "litellm>=1.72.6",
-<<<<<<< HEAD
   "groq>=0.30.0",
-=======
   "anthropic>=0.57.1",
->>>>>>> a6e41a87
 ]
 
 [build-system]
